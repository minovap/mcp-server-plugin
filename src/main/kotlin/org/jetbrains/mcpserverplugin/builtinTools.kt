package org.jetbrains.mcpserverplugin
import com.intellij.openapi.diagnostic.logger
import kotlin.math.absoluteValue
import java.text.SimpleDateFormat
import com.intellij.execution.ProgramRunnerUtil.executeConfiguration
import com.intellij.execution.RunManager
import com.intellij.execution.executors.DefaultRunExecutor.getRunExecutorInstance
import com.intellij.find.FindManager
import com.intellij.find.impl.FindInProjectUtil
import com.intellij.ide.DataManager
import com.intellij.openapi.actionSystem.ActionManager
import com.intellij.openapi.actionSystem.AnActionEvent
import com.intellij.openapi.actionSystem.ex.ActionManagerEx
import com.intellij.openapi.application.ApplicationManager
import com.intellij.openapi.application.ModalityState
import com.intellij.openapi.application.invokeLater
import com.intellij.openapi.application.runReadAction
import com.intellij.openapi.command.WriteCommandAction
import com.intellij.openapi.command.WriteCommandAction.runWriteCommandAction
import com.intellij.openapi.editor.Document
import com.intellij.openapi.fileEditor.FileDocumentManager
import com.intellij.openapi.fileEditor.FileEditorManager
import com.intellij.openapi.fileEditor.FileEditorManager.getInstance
import com.intellij.openapi.progress.impl.CoreProgressManager
import com.intellij.openapi.project.Project
import com.intellij.openapi.project.guessProjectDir
import com.intellij.openapi.roots.OrderEnumerator
import com.intellij.openapi.vfs.LocalFileSystem
import com.intellij.openapi.vfs.VirtualFile
import com.intellij.openapi.vfs.readText
import com.intellij.openapi.vfs.toNioPathOrNull
import com.intellij.psi.PsiDocumentManager
import com.intellij.psi.search.FilenameIndex
import com.intellij.psi.search.GlobalSearchScope
import com.intellij.usageView.UsageInfo
import com.intellij.usages.FindUsagesProcessPresentation
import com.intellij.usages.UsageViewPresentation
import com.intellij.util.Processor
import com.intellij.util.application
import com.intellij.util.io.createParentDirectories
import kotlinx.serialization.Serializable
import org.jetbrains.ide.mcp.NoArgs
import org.jetbrains.ide.mcp.Response
import java.nio.file.Path
import java.nio.file.Files
import kotlin.io.path.*
import java.util.concurrent.atomic.AtomicInteger
import com.intellij.openapi.application.runReadAction
import com.intellij.openapi.project.guessProjectDir
import com.intellij.openapi.vfs.toNioPathOrNull
import java.io.BufferedReader
import java.io.InputStreamReader
import org.jetbrains.mcpserverplugin.settings.PluginSettings

import com.intellij.ide.structureView.TreeBasedStructureViewBuilder
import com.intellij.ide.structureView.impl.common.PsiTreeElementBase
import com.intellij.ide.util.treeView.smartTree.TreeElement
import com.intellij.lang.LanguageStructureViewBuilder
import com.intellij.psi.PsiFile
import com.intellij.psi.PsiManager
import com.intellij.psi.PsiElement
import java.io.File
import java.nio.file.Paths
import com.intellij.execution.configurations.GeneralCommandLine
import com.intellij.execution.process.OSProcessHandler
import com.intellij.execution.process.ProcessAdapter
import com.intellij.execution.process.ProcessEvent
import com.intellij.execution.process.ProcessOutputTypes
import com.intellij.openapi.util.Key

// At the top of your file
private val LOG = com.intellij.openapi.diagnostic.Logger.getInstance(SafeTerminalCommandExecute::class.java)

fun Path.resolveRel(pathInProject: String): Path {
    return when (pathInProject) {
        "/" -> this
        else -> resolve(pathInProject.removePrefix("/"))
    }
}

fun Path.relativizeByProjectDir(projDir: Path?): String =
    projDir?.relativize(this)?.pathString ?: this.absolutePathString()

class GetCurrentFileTextTool : AbstractMcpTool<NoArgs>() {
    override val name: String = "get_open_in_editor_file_text"
    override val description: String = """
        Retrieves the text content of the currently active file.

        get_open_in_editor_file_text = () => string;
    """.trimIndent()

    override fun handle(project: Project, args: NoArgs): Response {
        val text = runReadAction<String?> {
            getInstance(project).selectedTextEditor?.document?.text
        }
        return Response(text ?: "")
    }
}


class SafeTerminalCommandExecute : AbstractMcpTool<SafeTerminalCommandArgs>() {
    override val name: String = "safe_terminal_command_execute"
    override val description: String = """
        Safely executes a terminal command in a gitpod/workspace-full Docker container.
        This provides a permissionless and sandboxed environment for running commands safely.
        
        <command> Shell command to execute in the container
        
        safe_terminal_command_execute = ({command: string}) => string | { error: string };
    """.trimIndent()

    override fun handle(project: Project, args: SafeTerminalCommandArgs): Response {
        // Get project root directory
        val projectDir = runReadAction<String?> {
            project.guessProjectDir()?.toNioPathOrNull()?.toString()
        } ?: return Response(error = "Could not determine project root directory")

        // Get docker image from settings
        val dockerImage = com.intellij.openapi.components.service<PluginSettings>().state.dockerImage ?: "gitpod/workspace-full"

        // Find docker executable path
        val dockerPath = findDockerExecutable()
            ?: return Response(error = "Docker executable not found. Make sure Docker is installed and in PATH.")

        // Generate a unique container name based on hash of project directory
        val containerName = "mcp-intellij-container-${projectDir.hashCode().absoluteValue}"
        val containerPrefix = "mcp-intellij-container-"

        // Clean up old containers (older than 24 hours)
        try {
            cleanupOldContainers(dockerPath, containerPrefix)
        } catch (e: Exception) {
            // Just log the cleanup error but continue with the main functionality
            LOG.warn("Failed to clean up old containers: ${e.message}")
        }

        // Check if container already exists and its status
        val checkContainerCmd = listOf(
            dockerPath, "ps", "-a", "--filter", "name=$containerName", "--format", "{{.Status}}"
        )
        val containerStatus = Runtime.getRuntime().exec(checkContainerCmd.toTypedArray()).inputStream.bufferedReader().readText().trim()
        val containerExists = containerStatus.isNotEmpty()

        // Determine the appropriate Docker command
        val createContainerCmd = listOf(
            dockerPath,
            "run",
            "--user",
            "root",
            "--name", containerName,
            "--user", "root",
            "--platform", "linux/amd64",
            "-d",  // Run in detached mode
            "-v", "$projectDir:$projectDir",
            "-w", projectDir,
            dockerImage,
            "tail", "-f", "/dev/null"  // Keep container running
        )

        val execCommand = listOf(
            dockerPath, "exec",
            "-w", projectDir,
            containerName,
            "bash", "-c", args.command
        )

        // Handle container state
        try {
            if (!containerExists) {
                // Create new container if it doesn't exist
                val process = ProcessBuilder(createContainerCmd)
                    .redirectErrorStream(true)
                    .start()
                process.waitFor()
                Thread.sleep(1000) // Wait for container to fully start
            } else if (containerStatus.contains("Exited") || !containerStatus.startsWith("Up")) {
                // Remove and recreate problematic container
                Runtime.getRuntime().exec(listOf(dockerPath, "rm", "-f", containerName).toTypedArray()).waitFor()
                val process = ProcessBuilder(createContainerCmd)
                    .redirectErrorStream(true)
                    .start()
                process.waitFor()
                Thread.sleep(1000) // Wait for container to fully start
            }

            // Execute the command in the container
            val dockerCommandString = execCommand.joinToString(" ") {
                if (it.contains(" ") || it.contains("\"") || it.contains("'")) "\"$it\"" else it
            }

            // Execute the command
            val process = ProcessBuilder(execCommand)
                .redirectErrorStream(true)
                .start()

            // Read the output
            val reader = BufferedReader(InputStreamReader(process.inputStream))
            val output = StringBuilder()
            var line: String?

            while (reader.readLine().also { line = it } != null) {
                output.append(line).append("\n")
            }

            // Wait for the process to complete
            val exitCode = process.waitFor()

            // Format the output as requested
            val formattedOutput = buildString {
                append(dockerCommandString)
                append("\n----\n")
                append(output)
                if (exitCode != 0) {
                    append("\nExit code: ").append(exitCode)
                }
            }

            return Response(formattedOutput)

        } catch (e: Exception) {
            return Response(error = "Error executing Docker command: ${e.message}")
        }
    }

    /**
     * Cleans up containers with the specified prefix that are older than 24 hours
     */
    private fun cleanupOldContainers(dockerPath: String, containerPrefix: String) {
        // Get all containers with our prefix
        val listCommand = listOf(
            dockerPath, "container", "ls", "--all",
            "--filter", "name=$containerPrefix",
            "--format", "{{.ID}}|{{.CreatedAt}}"
        )

        val result = Runtime.getRuntime().exec(listCommand.toTypedArray())
        result.waitFor()
        val containerInfo = result.inputStream.bufferedReader().readLines().filter { it.isNotEmpty() }

        val twentyFourHoursAgoMillis = System.currentTimeMillis() - (12 * 60 * 60 * 1000)
        val containerIdsToRemove = mutableListOf<String>()

        // Filter containers by age
        for (info in containerInfo) {
            try {
                val parts = info.split("|")
                if (parts.size != 2) continue

                val containerId = parts[0]
                val createdAt = parts[1]

                // Parse Docker timestamp format (2023-04-26 15:44:37 -0700 PDT)
                val dateStr = createdAt.substringBeforeLast(" ") // Remove timezone name
                val dateFormat = SimpleDateFormat("yyyy-MM-dd HH:mm:ss Z")
                val containerDate = dateFormat.parse(dateStr)

                if (containerDate.time < twentyFourHoursAgoMillis) {
                    containerIdsToRemove.add(containerId)
                }
            } catch (e: Exception) {
                LOG.warn("Error parsing container creation time: ${e.message}")
            }
        }

        // Remove old containers
        if (containerIdsToRemove.isNotEmpty()) {
            LOG.info("Found ${containerIdsToRemove.size} old containers to remove")

            try {
                val removeCommand = mutableListOf(dockerPath, "container", "rm", "--force")
                removeCommand.addAll(containerIdsToRemove)

                val process = ProcessBuilder(removeCommand)
                    .redirectErrorStream(true)
                    .start()

                val output = process.inputStream.bufferedReader().readText()
                val exitCode = process.waitFor()

                if (exitCode == 0) {
                    LOG.info("Successfully removed old containers: $output")
                } else {
                    LOG.warn("Issue removing containers. Exit code: $exitCode, Output: $output")
                }
            } catch (e: Exception) {
                LOG.warn("Failed to remove old containers: ${e.message}")
            }
        } else {
            LOG.info("No old containers to remove")
        }
    }

    /**
     * Attempts to find the Docker executable in common locations and PATH
     * @return Full path to docker executable or null if not found
     */
    private fun findDockerExecutable(): String? {
        // Check common Docker installation paths
        val commonPaths = listOf(
            "/usr/bin/docker",
            "/usr/local/bin/docker",
            "/opt/homebrew/bin/docker",  // macOS Homebrew on Apple Silicon
            "/usr/local/Cellar/docker",  // Other Homebrew location
            "C:\\Program Files\\Docker\\Docker\\resources\\bin\\docker.exe"  // Windows
        )

        for (path in commonPaths) {
            if (File(path).exists()) {
                return path
            }
        }

        // Check PATH environment
        val pathEnv = System.getenv("PATH") ?: return null
        val pathDirs = pathEnv.split(File.pathSeparator)

        for (dir in pathDirs) {
            val dockerPath = Paths.get(dir, "docker").toString()
            val dockerExePath = Paths.get(dir, "docker.exe").toString()

            if (File(dockerPath).exists()) {
                return dockerPath
            }
            if (File(dockerExePath).exists()) {
                return dockerExePath
            }
        }

        // Try using "which docker" or "where docker" to find Docker
        try {
            val command = if (System.getProperty("os.name").toLowerCase().contains("windows")) {
                listOf("where", "docker")
            } else {
                listOf("which", "docker")
            }

            // Create a command line with console environment
            val commandLine = GeneralCommandLine(command)
                .withParentEnvironmentType(GeneralCommandLine.ParentEnvironmentType.CONSOLE)

            // Create a process handler
            val processHandler = OSProcessHandler(commandLine)
            val output = StringBuilder()

            // Add a process listener to capture output
            processHandler.addProcessListener(object : ProcessAdapter() {
                override fun onTextAvailable(event: ProcessEvent, outputType: Key<*>) {
                    if (outputType === ProcessOutputTypes.STDOUT) {
                        output.append(event.text)
                    }
                }
            })

            // Start and wait for process
            processHandler.startNotify()
            if (processHandler.waitFor(5000)) {
                val exitCode = processHandler.exitCode ?: -1
                val outputString = output.toString().trim()

                if (exitCode == 0 && outputString.isNotEmpty()) {
                    return outputString
                } else {
                    LOG.warn("Docker not found. Output: ${outputString.ifEmpty { "null" }}, Exit code: $exitCode")
                    return null
                }
            } else {
                LOG.warn("Process timed out while searching for Docker")
                processHandler.destroyProcess()
                return null
            }
        } catch (e: Exception) {
            // Ignore exceptions from which/where commands
        }

        return null
    }
}

@Serializable
data class SafeTerminalCommandArgs(
    val command: String
)

class GetCurrentFilePathTool : AbstractMcpTool<NoArgs>() {
    override val name: String = "get_open_in_editor_file_path"
    override val description: String = """
        Retrieves the path of the currently active file.

        get_open_in_editor_file_path = () => string;
    """.trimIndent()

    override fun handle(project: Project, args: NoArgs): Response {
        val path = runReadAction<String?> {
            getInstance(project).selectedTextEditor?.virtualFile?.path
        }
        return Response(path ?: "")
    }
}

class GetProjectRootPathTool : AbstractMcpTool<NoArgs>() {
    override val name: String = "get_project_root_path"
    override val description: String = """
        Retrieves the project's root directory path.

        get_project_root_path = () => string;
    """.trimIndent()

    override fun handle(project: Project, args: NoArgs): Response {
        val path = runReadAction<String?> {
            project.guessProjectDir()?.path
        }
        return Response(path ?: "error: could not determine root")
    }
}

class GetAllOpenFileTextsTool : AbstractMcpTool<NoArgs>() {
    override val name: String = "get_all_open_file_texts"
    override val description: String = """
        Returns text of all currently open files in the editor.

        get_all_open_file_texts = () => Array<{ path: string; text: string }>;
    """.trimIndent()

    override fun handle(project: Project, args: NoArgs): Response {
        val projectDir = project.guessProjectDir()?.toNioPathOrNull()

        val fileEditorManager = FileEditorManager.getInstance(project)
        val openFiles = fileEditorManager.openFiles
        val filePaths = openFiles.mapNotNull { """{"path": "${it.toNioPath().relativizeByProjectDir(projectDir)}", "text": "${it.readText()}", """ }
        return Response(filePaths.joinToString(",\n", prefix = "[", postfix = "]"))
    }
}

class GetAllOpenFilePathsTool : AbstractMcpTool<NoArgs>() {
    override val name: String = "get_all_open_file_paths"
    override val description: String = """
        Lists all currently open files in the editor.

        get_all_open_file_paths = () => string;
    """.trimIndent()

    override fun handle(project: Project, args: NoArgs): Response {
        val projectDir = project.guessProjectDir()?.toNioPathOrNull()

        val fileEditorManager = FileEditorManager.getInstance(project)
        val openFiles = fileEditorManager.openFiles
        val filePaths = openFiles.mapNotNull { it.toNioPath().relativizeByProjectDir(projectDir) }
        return Response(filePaths.joinToString("\n"))
    }
}

@Serializable
data class OpenFileInEditorArgs(val filePath: String)

class OpenFileInEditorTool : AbstractMcpTool<OpenFileInEditorArgs>() {
    override val name: String = "open_file_in_editor"
    override val description: String = """
        Opens a file in the JetBrains IDE editor.

        <filePath> Path to the file (absolute or relative to project root)

        open_file_in_editor = ({filePath: string}) => "file is opened" | { error: "file doesn't exist or can't be opened" };
    """.trimIndent()

    override fun handle(project: Project, args: OpenFileInEditorArgs): Response {
        val projectDir = project.guessProjectDir()?.toNioPathOrNull()
            ?: return Response(error = "can't find project dir")

        val file = LocalFileSystem.getInstance().findFileByPath(args.filePath)
            ?: LocalFileSystem.getInstance().refreshAndFindFileByNioFile(projectDir.resolveRel(args.filePath))

        return if (file != null && file.exists()) {
            invokeLater {
                FileEditorManager.getInstance(project).openFile(file, true)
            }
            Response("file is opened")
        } else {
            Response("file doesn't exist or can't be opened")
        }
    }
}
class GetSelectedTextTool : AbstractMcpTool<NoArgs>() {
    override val name: String = "get_selected_in_editor_text"
    override val description: String = """
        Retrieves the currently selected text from the active editor.

        get_selected_in_editor_text = () => string;
    """

    override fun handle(project: Project, args: NoArgs): Response {
        val text = runReadAction<String?> {
            getInstance(project).selectedTextEditor?.selectionModel?.selectedText
        }
        return Response(text ?: "")
    }
}

@Serializable
data class ReplaceSelectedTextArgs(val text: String)

class ReplaceSelectedTextTool : AbstractMcpTool<ReplaceSelectedTextArgs>() {
    override val name: String = "replace_selected_text"
    override val description: String = """
        Replaces the currently selected text in the active editor.

        <text> Replacement content

        replace_selected_text = ({text: string}) => "ok" | { error: "no text selected" | "unknown error" };
    """.trimIndent()

    override fun handle(project: Project, args: ReplaceSelectedTextArgs): Response {
        var response: Response? = null

        application.invokeAndWait {
            runWriteCommandAction(project, "Replace Selected Text", null, {
                val editor = getInstance(project).selectedTextEditor
                val document = editor?.document
                val selectionModel = editor?.selectionModel
                if (document != null && selectionModel != null && selectionModel.hasSelection()) {
                    document.replaceString(selectionModel.selectionStart, selectionModel.selectionEnd, args.text)
                    PsiDocumentManager.getInstance(project).commitDocument(document)
                    response = Response("ok")
                } else {
                    response = Response(error = "no text selected")
                }
            })
        }

        return response ?: Response(error = "unknown error")
    }}

@Serializable
data class ReplaceCurrentFileTextArgs(val text: String)

class ReplaceCurrentFileTextTool : AbstractMcpTool<ReplaceCurrentFileTextArgs>() {
    override val name: String = "replace_current_file_text"
    override val description: String = """
        Replaces the content of the currently active file.

        <text> New content for the file

        replace_current_file_text = ({text: string}) => "ok" | { error: "no file open" | "unknown error" };
    """

    override fun handle(project: Project, args: ReplaceCurrentFileTextArgs): Response {
        var response: Response? = null
        application.invokeAndWait {
            runWriteCommandAction(project, "Replace File Text", null, {
                val editor = getInstance(project).selectedTextEditor
                val document = editor?.document
                if (document != null) {
                    document.setText(args.text)
                    response = Response("ok")
                } else {
                    response = Response(error = "no file open")
                }
            })
        }
        return response ?: Response(error = "unknown error")
    }
}

@Serializable
data class CreateNewFileWithTextArgs(val pathInProject: String, val text: String)

class CreateNewFileWithTextTool : AbstractMcpTool<CreateNewFileWithTextArgs>() {
    override val name: String = "create_new_file_with_text"
    override val description: String = """
        Creates a new file and populates it with text.

        <pathInProject> Relative path where the file should be created
        <text> Content to write into the new file

        create_new_file_with_text = ({pathInProject: string, text: string}) => "ok" | { error: "can't find project dir" };
    """

    override fun handle(project: Project, args: CreateNewFileWithTextArgs): Response {
        val projectDir = project.guessProjectDir()?.toNioPathOrNull()
            ?: return Response(error = "can't find project dir")

        val path = projectDir.resolveRel(args.pathInProject)
        if (!path.exists()) {
            path.createParentDirectories().createFile()
        }
        val text = args.text
        path.writeText(text.unescape())
        LocalFileSystem.getInstance().refreshAndFindFileByNioFile(path)

        return Response("ok")
    }
}

private fun String.unescape(): String = removePrefix("<![CDATA[").removeSuffix("]]>")

@Serializable
data class Query(val nameSubstring: String)

class FindFilesByNameSubstring : AbstractMcpTool<Query>() {
    override val name: String = "find_files_by_name_substring"
    override val description: String = """
        Searches for files by name substring (case-insensitive).

        <nameSubstring> Search term to match in filenames

        find_files_by_name_substring = ({nameSubstring: string}) => Array<{ path: string; name: string }> | { error: string };
    """

    override fun handle(project: Project, args: Query): Response {
        val projectDir = project.guessProjectDir()?.toNioPathOrNull()
            ?: return Response(error = "project dir not found")

        val searchSubstring = args.nameSubstring.toLowerCase()
        return runReadAction {
            Response(
                FilenameIndex.getAllFilenames(project)
                    .filter { it.toLowerCase().contains(searchSubstring) }
                    .flatMap {
                        FilenameIndex.getVirtualFilesByName(it, GlobalSearchScope.projectScope(project))
                    }
                    .filter { file ->
                        try {
                            projectDir.relativize(Path(file.path))
                            true
                        } catch (e: IllegalArgumentException) {
                            false
                        }
                    }
                    .map { file ->
                        val relativePath = projectDir.relativize(Path(file.path)).toString()
                        """{"path": "$relativePath", "name": "${file.name}"}"""
                    }
                    .joinToString(",\n", prefix = "[", postfix = "]")
            )
        }
    }
}


@Serializable
data class GetFilesTextByPathArgs(
    val pathsInProject: List<String>,
    val headLines: Int = 0  // default to 0 which means return all content
)

class GetFileTextByPathTool : AbstractMcpTool<GetFilesTextByPathArgs>() {
    override val name: String = "get_file_text_by_path"
    override val description: String = """
        Retrieves the text content of one or multiple files.

        <pathsInProject> List of paths to the files, relative to project root
        <headLines> Optional. Number of lines to return from the beginning of each file.
                   Default is 0, which returns the entire file.

        get_files_text_by_path = ({pathsInProject: string[], headLines?: number}) => {[filePath: string]: string} | { error: string };
    """

    override fun handle(project: Project, args: GetFilesTextByPathArgs): Response {
        val projectDir = project.guessProjectDir()?.toNioPathOrNull()
            ?: return Response(error = "project dir not found")

        val result = mutableMapOf<String, String>()
        var hasError = false
        var errorMessage = ""

        for (pathInProject in args.pathsInProject) {
            runReadAction {
                val file = LocalFileSystem.getInstance()
                    .refreshAndFindFileByNioFile(projectDir.resolveRel(pathInProject))

                if (file == null || !GlobalSearchScope.allScope(project).contains(file)) {
                    hasError = true
                    errorMessage = "file not found: $pathInProject"
                    return@runReadAction
                }

                val fileContent = if (args.headLines > 0) {
                    // Read only specified number of lines
                    file.readText().lines().take(args.headLines).joinToString("\n")
                } else {
                    // Read entire file
                    file.readText()
                }

                result[pathInProject] = fileContent
            }

            // Break early if an error is encountered
            if (hasError) break
        }

        return if (hasError) {
            Response(error = errorMessage)
        } else {
            // Convert the map to a JSON string
            val jsonResult = result.entries.joinToString(",\n", prefix = "{", postfix = "}") { (path, content) ->
                "\"$path\": ${content.escapeForJson()}"
            }
            Response(jsonResult)
        }
    }

    // Helper function to properly escape the content for JSON
    private fun String.escapeForJson(): String {
        val escaped = this.replace("\\", "\\\\")
                         .replace("\"", "\\\"")
                         .replace("\n", "\\n")
                         .replace("\r", "\\r")
                         .replace("\t", "\\t")
        return "\"$escaped\""
    }
}

@Serializable
data class ReplaceTextByPathToolArgs(val pathInProject: String, val text: String)

class ReplaceTextByPathTool : AbstractMcpTool<ReplaceTextByPathToolArgs>() {
    override val name: String = "replace_file_text_by_path"
    override val description: String = """
        Replaces the entire content of a file with new text.

        <pathInProject> Path to the target file, relative to project root
        <text> New content to write to the file

        replace_file_text_by_path = ({pathInProject: string, text: string}) => "ok" | { error: "project dir not found" | "file not found" | "could not get document" };
    """

    override fun handle(project: Project, args: ReplaceTextByPathToolArgs): Response {
        val projectDir = project.guessProjectDir()?.toNioPathOrNull()
            ?: return Response(error = "project dir not found")

        var document: Document? = null

        val readResult = runReadAction {
            var file: VirtualFile = LocalFileSystem.getInstance()
                .refreshAndFindFileByNioFile(projectDir.resolveRel(args.pathInProject))
                ?: return@runReadAction "file not found"

            if (!GlobalSearchScope.allScope(project).contains(file)) {
                return@runReadAction "file not found"
            }

            document = FileDocumentManager.getInstance().getDocument(file)
            if (document == null) {
                return@runReadAction "could not get document"
            }

            return@runReadAction "ok"
        }

        if (readResult != "ok") {
            return Response(error = readResult)
        }

        WriteCommandAction.runWriteCommandAction(project) {
            document!!.setText(args.text)
            FileDocumentManager.getInstance().saveDocument(document!!)
        }

        return Response("ok")
    }
}

/*
@Serializable
data class ListFilesInFolderArgs(val pathInProject: String)

class ListFilesInFolderTool : AbstractMcpTool<ListFilesInFolderArgs>() {
    override val name: String = "list_files_in_folder"
    override val description: String = """
         Lists all files and directories in a project folder, helping you explore the project structure.

         <pathInProject> Path relative to project root (use "/" for project root)

         list_files_in_folder = ({pathInProject: string}) => Array<{ name: string; type: "file" | "directory"; path: string }> | { error: string };
    """.trimIndent()

    override fun handle(project: Project, args: ListFilesInFolderArgs): Response {
        val projectDir = project.guessProjectDir()?.toNioPathOrNull()
            ?: return Response(error = "can't find project dir")

        return runReadAction {
            try {
                val targetDir = projectDir.resolveRel(args.pathInProject)

                if (!targetDir.exists()) {
                    return@runReadAction Response(error = "directory not found")
                }

                val entries = targetDir.listDirectoryEntries().map { entry ->
                    val type = if (entry.isDirectory()) "directory" else "file"
                    val relativePath = projectDir.relativize(entry).toString()
                    """{"name": "${entry.name}", "type": "$type", "path": "$relativePath"}"""
                }

                Response(entries.joinToString(",\n", prefix = "[", postfix = "]"))
            } catch (e: Exception) {
                Response(error = "Error listing directory: ${e.message}")
            }
        }
    }
}
*/


@Serializable
data class ListFilesInFolderArgs(
    val pathInProject: String,
    val recursive: Boolean = false,
    val maxFiles: Int = 100
)

data class StructureResult(val json: String, val warningAdded: Boolean)

class ListFilesInFolderTool : AbstractMcpTool<ListFilesInFolderArgs>() {
    override val name: String = "list_files_in_folder"
    override val description: String = """
      Lists all files and directories in a project folder, helping you explore the project structure.

      <pathInProject> Path relative to project root (use "/" for project root)
      <recursive> Whether to list files and directories recursively (default: false)
      <maxFiles> Maximum number of files to return (default: 100)

      list_files_in_folder = ({pathInProject: string, recursive?: boolean, maxFiles?: number}) => Array<{ name: string; type: "f" | "d"; path: string; lineCount?: number }> | { error: string };
  """.trimIndent()

    // Define blacklisted folder names.
    private val blacklistedFolders = setOf("node_modules")

    override fun handle(project: Project, args: ListFilesInFolderArgs): Response {
        val projectDir = project.guessProjectDir()?.toNioPathOrNull()
            ?: return Response(error = "can't find project dir")

        return runReadAction {
            try {
                val targetDir = projectDir.resolveRel(args.pathInProject)
                if (!Files.exists(targetDir)) {
                    return@runReadAction Response(error = "directory not found")
                }
                // Global counter to limit the number of files (and directories) processed.
                val count = AtomicInteger(0)
                val resultJson = if (args.recursive) {
                    buildNestedStructure(targetDir, projectDir, args.maxFiles, count).json
                } else {
                    // Non-recursive flat listing.
                    val entries = targetDir.listDirectoryEntries()
                        .filter { entry ->
                            if (Files.isDirectory(entry)) {
                                val entryName = entry.fileName.toString()
                                !entryName.startsWith(".") && entryName !in blacklistedFolders
                            } else true
                        }
                        .mapNotNull { entry ->
                            if (count.get() >= args.maxFiles) null else {
                                val type = if (Files.isDirectory(entry)) "d" else "f"
                                val relativePath = projectDir.relativize(entry).toString()
                                var extra = ""
                                if (type == "f") {
                                    extra = getLineCountField(entry)
                                }
                                count.incrementAndGet()
                                """{"name": "${entry.fileName}", "type": "$type", "path": "$relativePath"$extra}"""
                            }
                        }
                    // If not all entries were processed in this folder, add a warning here.
                    val allEntries = targetDir.listDirectoryEntries().filter { entry ->
                        if (Files.isDirectory(entry)) {
                            val entryName = entry.fileName.toString()
                            !entryName.startsWith(".") && entryName !in blacklistedFolders
                        } else true
                    }.size
                    val resultList = if (count.get() >= args.maxFiles && entries.size < allEntries) {
                        entries.toMutableList().apply {
                            add("""{"warning": "Reached maximum file count limit of ${args.maxFiles} while listing the files in this folder"}""")
                        }
                    } else {
                        entries
                    }
                    resultList.joinToString(",\n", prefix = "[", postfix = "]")
                }
                Response(resultJson)
            } catch (e: Exception) {
                Response(error = "Error listing directory: ${e.message}")
            }
        }
    }

    private fun buildNestedStructure(dir: Path, projectDir: Path, maxFiles: Int, count: AtomicInteger): StructureResult {
        // If already reached the global limit, return empty list with no warning at this level.
        if (count.get() >= maxFiles) return StructureResult("[]", false)
        val result = StringBuilder()
        result.append("[")
        val filteredEntries = try {
            dir.listDirectoryEntries().filter { entry ->
                if (Files.isDirectory(entry)) {
                    val entryName = entry.fileName.toString()
                    !entryName.startsWith(".") && entryName !in blacklistedFolders
                } else true
            }
        } catch (e: Exception) {
            return StructureResult("""[{"error": "Error reading directory: ${e.message}"}]""", false)
        }
        var isFirst = true
        var truncatedLocal = false
        var warningAddedInChild = false
        for (entry in filteredEntries) {
            if (count.get() >= maxFiles) {
                truncatedLocal = true
                break
            }
            if (!isFirst) result.append(",\n") else isFirst = false

            val name = entry.fileName.toString()
            val type = if (Files.isDirectory(entry)) "d" else "f"
            result.append("""{"name": "$name", "type": "$type"""")

            if (type == "f") {
                val extra = getLineCountField(entry)
                result.append(extra)
                count.incrementAndGet()
            } else {
                // For a directory, count it first.
                count.incrementAndGet()
                // Only traverse further if the global limit has not been reached.
                val childResult = buildNestedStructure(entry, projectDir, maxFiles, count)
                // Append children if any.
                if (childResult.json != "[]" && childResult.json.isNotBlank()) {
                    result.append(""", "children": ${childResult.json}""")
                }
                // If a warning was added in the child's subtree, record that.
                if (childResult.warningAdded) {
                    warningAddedInChild = true
                }
            }
            result.append("}")
        }
        // Only add a warning at this level if we truncated locally and no warning was added deeper.
        if (truncatedLocal && !warningAddedInChild) {
            if (!isFirst) result.append(",\n")
            result.append(
                """{"warning": "Reached maximum file count limit of $maxFiles while listing the files in this folder"}"""
            )
            return StructureResult(result.append("]").toString(), true)
        }
        result.append("]")
        return StructureResult(result.toString(), warningAddedInChild)
    }

    private fun getLineCountField(file: Path): String {
        // Only count lines for files under 1MB that appear to be text.
        val maxSize = 1024 * 1024L
        return try {
            val fileSize = Files.size(file)
            if (fileSize <= maxSize && isTextFile(file)) {
                val lineCount = Files.lines(file).use { it.count() }
                """, "lineCount": $lineCount"""
            } else ""
        } catch (e: Exception) {
            ""
        }
    }

    private fun isTextFile(file: Path): Boolean {
        // Heuristic: check first 1024 bytes for null characters.
        return try {
            Files.newInputStream(file).use { stream ->
                val buffer = ByteArray(1024)
                val bytesRead = stream.read(buffer)
                if (bytesRead == -1) return true
                for (i in 0 until bytesRead) {
                    if (buffer[i] == 0.toByte()) return false
                }
                true
            }
        } catch (e: Exception) {
            false
        }
    }
}
@Serializable
data class SearchInFilesArgs(
    val searchText: String,
    val contextBefore: Int = 0,
    val contextAfter: Int = 0
)

class SearchInFilesContentTool : AbstractMcpTool<SearchInFilesArgs>() {
  override val name: String = "search_in_files_content"
  override val description: String = """
      Searches for text within all project files, returning a snippet with context lines.

      <searchText> Text to find in files
      <contextBefore> Number of lines before the matching line to include (default: 0)
      <contextAfter> Number of lines after the matching line to include (default: 0)

      If both contextBefore and contextAfter are 0, only the matching line is returned.

      Hard limit: The total number of snippet rows will not exceed 1000.
      If the limit is reached, a warning is added to the output.

      search_in_files_content = ({searchText: string, contextBefore?: number, contextAfter?: number}) => Array<{ path: string, snippet: string }> | { error: string };
  """.trimIndent()

  // Hard limit on total snippet rows.
  private val HARD_LIMIT_ROWS = 1000

  override fun handle(project: Project, args: SearchInFilesArgs): Response {
    val projectDir = project.guessProjectDir()?.toNioPathOrNull()
      ?: return Response(error = "Project directory not found")
    val searchSubstring = args.searchText
    if (searchSubstring.isBlank()) {
      return Response(error = "searchText parameter is required and cannot be blank")
    }

    // Calculate the number of lines per snippet.
    val snippetLineCount = if (args.contextBefore == 0 && args.contextAfter == 0) 1
                             else 1 + args.contextBefore + args.contextAfter
    // Maximum number of result entries such that total snippet rows <= HARD_LIMIT_ROWS.
    val maxResults = HARD_LIMIT_ROWS / snippetLineCount

    val findModel = FindManager.getInstance(project).findInProjectModel.clone()
    findModel.stringToFind = searchSubstring
    findModel.isCaseSensitive = false
    findModel.isWholeWordsOnly = false
    findModel.isRegularExpressions = false
    findModel.setProjectScope(true)

    val results = mutableSetOf<String>()
    val processor = Processor<UsageInfo> { usageInfo ->
      if (results.size >= maxResults) return@Processor false
      val virtualFile = usageInfo.virtualFile ?: return@Processor true
      val document = FileDocumentManager.getInstance().getDocument(virtualFile)
      val fileText = if (document != null) document.text else virtualFile.readText()
      // Use the PSI element's text range if available.
      val offset = usageInfo.element?.textRange?.startOffset ?: 0
      val lineNumber = if (document != null) {
          document.getLineNumber(offset)
      } else {
          fileText.substring(0, offset.coerceAtMost(fileText.length)).count { it == '\n' }
      }
      val lines = if (document != null) document.text.lines() else fileText.lines()
      val startLine = (lineNumber - args.contextBefore).coerceAtLeast(0)
      val endLine = (lineNumber + args.contextAfter).coerceAtMost(lines.size - 1)
      val snippet = if (args.contextBefore == 0 && args.contextAfter == 0) {
          lines[lineNumber]
      } else {
          lines.subList(startLine, endLine + 1).joinToString("\n")
      }
      try {
          val relativePath = projectDir.relativize(Path(virtualFile.path)).toString()
          results.add("""{"path": "$relativePath", "snippet": ${snippet.escapeForJson()}}""")
      } catch (e: IllegalArgumentException) {
          // Ignore files that cannot be relativized.
      }
      true
    }

    FindInProjectUtil.findUsages(
      findModel,
      project,
      processor,
      FindUsagesProcessPresentation(UsageViewPresentation())
    )

    // Append a warning if we reached the limit.
    val resultList = results.toMutableList()
    if (results.size >= maxResults) {
      resultList.add("""{"warning": "Reached maximum snippet line limit of $HARD_LIMIT_ROWS"}""")
    }
    val jsonResult = resultList.joinToString(",\n", prefix = "[", postfix = "]")
    return Response(jsonResult)
  }

  private fun String.escapeForJson(): String {
    val escaped = this.replace("\\", "\\\\")
      .replace("\"", "\\\"")
      .replace("\n", "\\n")
      .replace("\r", "\\r")
      .replace("\t", "\\t")
    return "\"$escaped\""
  }
}

/*
@Serializable
data class SearchInFilesArgs(val searchText: String)

class SearchInFilesContentTool : AbstractMcpTool<SearchInFilesArgs>() {
    override val name: String = "search_in_files_content"
    override val description: String = """
        Searches for text within all project files.

        <searchText> Text to find in files

        search_in_files_content = ({searchText: string}) => Array<{ path: string }> | { error: string };
    """

    override fun handle(project: Project, args: SearchInFilesArgs): Response {
        val projectDir = project.guessProjectDir()?.toNioPathOrNull()
            ?: return Response(error = "Project directory not found")

        val searchSubstring = args.searchText
        if (searchSubstring.isNullOrBlank()) {
            return Response(error = "contentSubstring parameter is required and cannot be blank")
        }

        val findModel = FindManager.getInstance(project).findInProjectModel.clone()
        findModel.stringToFind = searchSubstring
        findModel.isCaseSensitive = false
        findModel.isWholeWordsOnly = false
        findModel.isRegularExpressions = false
        findModel.setProjectScope(true)

        val results = mutableSetOf<String>()

        val processor = Processor<UsageInfo> { usageInfo ->
            val virtualFile = usageInfo.virtualFile ?: return@Processor true
            try {
                val relativePath = projectDir.relativize(Path(virtualFile.path)).toString()
                results.add("""{"path": "$relativePath", "name": "${virtualFile.name}"}""")
            } catch (e: IllegalArgumentException) {
            }
            true
        }
        FindInProjectUtil.findUsages(
            findModel,
            project,
            processor,
            FindUsagesProcessPresentation(UsageViewPresentation())
        )

        val jsonResult = results.joinToString(",\n", prefix = "[", postfix = "]")
        return Response(jsonResult)
    }
}
*/

class GetRunConfigurationsTool : AbstractMcpTool<NoArgs>() {
    override val name: String = "get_run_configurations"
    override val description: String = """
        Returns available run configurations for the current project.

        get_run_configurations = () => Array<string>;
    """

    override fun handle(project: Project, args: NoArgs): Response {
        val runManager = RunManager.getInstance(project)

        val configurations = runManager.allSettings.map { it.name }.joinToString(
            prefix = "[",
            postfix = "]",
            separator = ","
        ) { "\"$it\"" }

        return Response(configurations)
    }
}

@Serializable
data class RunConfigArgs(val configName: String)

class RunConfigurationTool : AbstractMcpTool<RunConfigArgs>() {
    override val name: String = "run_configuration"
    override val description: String = """
        Runs a specific run configuration.

        <configName> Name of the run configuration to execute

        run_configuration = ({configName: string}) => "ok" | { error: string };
    """

    override fun handle(project: Project, args: RunConfigArgs): Response {
        val runManager = RunManager.getInstance(project)
        val settings = runManager.allSettings.find { it.name == args.configName }
        val executor = getRunExecutorInstance()
        if (settings != null) {
            executeConfiguration(settings, executor)
        } else {
            println("Run configuration with name '${args.configName}' not found.")
        }
        return Response("ok")
    }
}

class GetProjectModulesTool : AbstractMcpTool<NoArgs>() {
    override val name: String = "get_project_modules"
    override val description: String = """
        Retrieves all modules in the project.

        get_project_modules = () => Array<string>;
    """

    override fun handle(project: Project, args: NoArgs): Response {
        val moduleManager = com.intellij.openapi.module.ModuleManager.getInstance(project)
        val modules = moduleManager.modules.map { it.name }
        return Response(modules.joinToString(",\n", prefix = "[", postfix = "]"))
    }
}

class GetProjectDependenciesTool : AbstractMcpTool<NoArgs>() {
    override val name: String = "get_project_dependencies"
    override val description: String = "Get list of all dependencies defined in the project. Returns JSON list of dependency names."

    override fun handle(project: Project, args: NoArgs): Response {
        val moduleManager = com.intellij.openapi.module.ModuleManager.getInstance(project)
        val dependencies = moduleManager.modules.flatMap { module ->
            OrderEnumerator.orderEntries(module).librariesOnly().classes().roots.map { root ->
                """{"name": "${root.name}", "type": "library"}"""
            }
        }.toHashSet()

        return Response(dependencies.joinToString(",\n", prefix = "[", postfix = "]"))
    }
}

<<<<<<< HEAD
@Serializable
data class DeleteFileArgs(
    val pathInProject: String,
    val recursive: Boolean = false
)

class DeleteFileTool : AbstractMcpTool<DeleteFileArgs>() {
    override val name: String = "file_delete"
    override val description: String = """
        Deletes a file or directory from the project.

        <pathInProject> Path to delete (relative to project root)
        <recursive> Set true to delete directories with contents

        file_delete = ({pathInProject: string, recursive: boolean}) => "ok" | { error: string };
    """.trimIndent()

    override fun handle(project: Project, args: DeleteFileArgs): Response {
        val projectDir = project.guessProjectDir()?.toNioPathOrNull()
            ?: return Response(error = "can't find project dir")

        val path = projectDir.resolveRel(args.pathInProject)

        return try {
            if (!path.exists()) {
                return Response(error = "file not found")
            }

            if (path.isDirectory()) {
                if (args.recursive) {
                    path.toFile().deleteRecursively()
                } else {
                    if (path.listDirectoryEntries().isNotEmpty()) {
                        return Response(error = "directory not empty, use recursive=true to delete with contents")
                    }
                    path.deleteExisting()
                }
            } else {
                path.deleteExisting()
            }

            // Refresh the filesystem to reflect changes in IDE
            LocalFileSystem.getInstance().refresh(true)

            Response("ok")
        } catch (e: Exception) {
            Response(error = "failed to delete: ${e.message}")
        }
    }
}

@Serializable
data class CopyFileArgs(
    val sourcePath: String,
    val targetPath: String,
    val recursive: Boolean = true
)

class CopyFileTool : AbstractMcpTool<CopyFileArgs>() {
    override val name: String = "file_copy"
    override val description: String = """
        Copies a file or directory to a new location.

        <sourcePath> File/directory to copy (relative to project root)
        <targetPath> Destination path (relative to project root)

        file_copy = ({sourcePath: string, targetPath: string, recursive: boolean}) => "ok" | { error: string };
    """.trimIndent()

    override fun handle(project: Project, args: CopyFileArgs): Response {
        val projectDir = project.guessProjectDir()?.toNioPathOrNull()
            ?: return Response(error = "can't find project dir")

        val sourcePath = projectDir.resolveRel(args.sourcePath)
        val targetPath = projectDir.resolveRel(args.targetPath)
        
        return try {
            if (!sourcePath.exists()) {
                return Response(error = "source file not found")
            }
            
            if (targetPath.exists()) {
                return Response(error = "target already exists")
            }
            
            if (sourcePath.isDirectory()) {
                sourcePath.toFile().copyRecursively(targetPath.toFile())
            } else {
                targetPath.parent.createDirectories()
                sourcePath.copyTo(targetPath)
            }
            
            // Refresh the filesystem to reflect changes in IDE
            LocalFileSystem.getInstance().refresh(true)
            
            Response("ok")
        } catch (e: Exception) {
            Response(error = "failed to copy: ${e.message}")
        }
=======
class ListAvailableActionsTool : AbstractMcpTool<NoArgs>() {
    override val name: String = "list_available_actions"
    override val description: String = """
        Lists all available actions in JetBrains IDE editor.
        Returns a JSON array of objects containing action information:
        - id: The action ID
        - text: The action presentation text
        Use this tool to discover available actions for execution with execute_action_by_id.
    """.trimIndent()

    override fun handle(project: Project, args: NoArgs): Response {
        val actionManager = ActionManager.getInstance() as ActionManagerEx
        val dataContext = DataManager.getInstance().getDataContext()

        val availableActions = runReadAction {
            // Get all action IDs
            actionManager.getActionIdList("").mapNotNull { actionId ->
                val action = actionManager.getAction(actionId) ?: return@mapNotNull null

                // Create event and presentation to check if action is enabled
                val event = AnActionEvent.createFromAnAction(action, null, "", dataContext)
                val presentation = action.templatePresentation.clone()

                // Update presentation to check if action is available
                action.update(event)

                // Only include actions that have text and are enabled
                if (event.presentation.isEnabledAndVisible && !presentation.text.isNullOrBlank()) {
                    """{"id": "$actionId", "text": "${presentation.text.replace("\"", "\\\"")}"}"""
                } else {
                    null
                }
            }
        }

        return Response(availableActions.joinToString(",\n", prefix = "[", postfix = "]"))
>>>>>>> 393d0e37
    }
}

@Serializable
<<<<<<< HEAD
data class MoveFileArgs(
    val sourcePath: String,
    val targetPath: String
)

class MoveFileTool : AbstractMcpTool<MoveFileArgs>() {
    override val name: String = "file_move"
    override val description: String = """
        Moves or renames a file or directory.

        <sourcePath> Current path (relative to project root)
        <targetPath> New path (relative to project root)

        file_move = ({sourcePath: string, targetPath: string}) => "ok" | { error: string };
    """.trimIndent()

    override fun handle(project: Project, args: MoveFileArgs): Response {
        val projectDir = project.guessProjectDir()?.toNioPathOrNull()
            ?: return Response(error = "can't find project dir")

        val sourcePath = projectDir.resolveRel(args.sourcePath)
        val targetPath = projectDir.resolveRel(args.targetPath)
        
        return try {
            if (!sourcePath.exists()) {
                return Response(error = "source file not found")
            }
            
            if (targetPath.exists()) {
                return Response(error = "target already exists")
            }
            
            targetPath.parent.createDirectories()
            sourcePath.moveTo(targetPath, overwrite = false)
            
            // Refresh the filesystem to reflect changes in IDE
            LocalFileSystem.getInstance().refresh(true)
            
            Response("ok")
        } catch (e: Exception) {
            Response(error = "failed to move: ${e.message}")
        }
    }
}

@Serializable
data class GetFileStructureArgs(val pathInProject: String)

/**
 * A tool that returns the structure of a file using IntelliJ's Structure View API.
 * This approach is language-agnostic and works with any file type that has a structure view provider.
 */
class GetFileStructureTool : AbstractMcpTool<GetFileStructureArgs>() {
    override val name: String = "get_file_structure"
    override val description: String = """
        Returns the structure of a file as seen in IntelliJ's Structure View.

        <pathInProject> Path to the file, relative to project root

        get_file_structure = ({pathInProject: string}) => string | { error: string };
    """.trimIndent()

    override fun handle(project: Project, args: GetFileStructureArgs): Response {
        val projectDir = project.guessProjectDir()?.toNioPathOrNull()
            ?: return Response(error = "project dir not found")

        return runReadAction {
            try {
                val path = projectDir.resolveRel(args.pathInProject)
                val virtualFile = LocalFileSystem.getInstance()
                    .refreshAndFindFileByNioFile(path)
                    ?: return@runReadAction Response(error = "file not found")

                val psiFile = PsiManager.getInstance(project).findFile(virtualFile)
                    ?: return@runReadAction Response(error = "couldn't parse file")

                // Use the Structure View API to get the file structure
                val structure = extractStructureFromFile(psiFile)
                Response(structure)
            } catch (e: Exception) {
                Response(error = "Error analyzing file structure: ${e.message}")
            }
        }
    }

    /**
     * Extracts the structure from a file using IntelliJ's Structure View API
     */
    private fun extractStructureFromFile(psiFile: PsiFile): String {
        val builder = LanguageStructureViewBuilder.INSTANCE.getStructureViewBuilder(psiFile)
            ?: return createBasicFileInfo(psiFile)

        if (builder !is TreeBasedStructureViewBuilder) {
            return createBasicFileInfo(psiFile)
        }

        val structureViewModel = builder.createStructureViewModel(null)
        val rootElement = structureViewModel.root

        val result = StringBuilder()
        result.append("{\n")
        result.append("  \"fileName\": \"${psiFile.name}\",\n")
        result.append("  \"fileType\": \"${psiFile.fileType.name}\",\n")
        result.append("  \"language\": \"${psiFile.language.displayName}\",\n")

        // Process the structure tree
        result.append("  \"elements\": ")
        buildStructureTree(rootElement, result, 0)

        result.append("\n}")
        return result.toString()
    }

    /**
     * Recursively builds a JSON representation of the structure tree
     * with added line and column number information
     */
    private fun buildStructureTree(element: TreeElement, result: StringBuilder, level: Int): StringBuilder {
        if (level == 0) {
            result.append("[\n")
        }

        val indent = "    ".repeat(level + 1)
        val children = element.children

        if (element !is PsiTreeElementBase<*>) {
            // For non-PSI elements, just include presentation text
            result.append("$indent{\n")
            result.append("$indent  \"name\": \"${element.presentation.presentableText}\",\n")
            result.append("$indent  \"type\": \"element\"\n")
            result.append("$indent}")
        } else {
            // For PSI elements, include more information
            val value = element.value
            val elementType = getElementType(value)

            result.append("$indent{\n")
            result.append("$indent  \"name\": \"${element.presentation.presentableText}\",\n")
            result.append("$indent  \"type\": \"$elementType\"")

            // Add line and column number information if it's a PsiElement
            if (value is PsiElement) {
                try {
                    val containingFile = value.containingFile
                    val project = containingFile.project
                    val document = PsiDocumentManager.getInstance(project).getDocument(containingFile)
                        ?: containingFile.viewProvider.document

                    if (document != null) {
                        val textRange = value.textRange
                        if (textRange != null) {
                            // Start position
                            val startOffset = textRange.startOffset
                            val startLineNumber = document.getLineNumber(startOffset) + 1 // +1 because line numbers are 0-based

                            result.append(",\n$indent  \"startLine\": $startLineNumber")

                            // End position
                            val endOffset = textRange.endOffset
                            val endLineNumber = document.getLineNumber(endOffset) + 1

                            result.append(",\n$indent  \"endLine\": $endLineNumber")
                        }
                    }
                } catch (e: Exception) {
                    // If we can't get position info, just continue without it
                    result.append(",\n$indent  \"positionInfo\": \"unavailable: ${e.message?.escapeJson() ?: "unknown error"}\"")
                }
            }

            // Add any location text or tooltips if available
            element.presentation.locationString?.let {
                if (it.isNotEmpty()) {
                    result.append(",\n$indent  \"detail\": \"${it.escapeJson()}\"")
                }
            }

            if (children.isNotEmpty()) {
                result.append(",\n")
                result.append("$indent  \"children\": [\n")

                children.forEachIndexed { index, child ->
                    buildStructureTree(child, result, level + 1)
                    if (index < children.size - 1) {
                        result.append(",\n")
                    } else {
                        result.append("\n")
                    }
                }

                result.append("$indent  ]")
            }

            result.append("\n$indent}")
        }

        if (level == 0) {
            result.append("\n  ]")
        }

        return result
    }

    /**
     * Attempts to determine a meaningful type for a PSI element
     */
    private fun getElementType(element: Any?): String {
        return when {
            element == null -> "unknown"
            element.javaClass.simpleName.contains("Class", ignoreCase = true) -> "class"
            element.javaClass.simpleName.contains("Method", ignoreCase = true) -> "method"
            element.javaClass.simpleName.contains("Function", ignoreCase = true) -> "function"
            element.javaClass.simpleName.contains("Field", ignoreCase = true) -> "field"
            element.javaClass.simpleName.contains("Property", ignoreCase = true) -> "property"
            element.javaClass.simpleName.contains("Variable", ignoreCase = true) -> "variable"
            element.javaClass.simpleName.contains("Constant", ignoreCase = true) -> "constant"
            element.javaClass.simpleName.contains("Interface", ignoreCase = true) -> "interface"
            element.javaClass.simpleName.contains("Enum", ignoreCase = true) -> "enum"
            element.javaClass.simpleName.contains("Parameter", ignoreCase = true) -> "parameter"
            element.javaClass.simpleName.contains("Companion", ignoreCase = true) -> "companion"
            else -> "element"
        }
    }

    /**
     * Creates basic file information when structure view is not available
     */
    private fun createBasicFileInfo(psiFile: PsiFile): String {
        return """
        {
          "fileName": "${psiFile.name}",
          "fileType": "${psiFile.fileType.name}",
          "language": "${psiFile.language.displayName}",
          "elements": [],
          "note": "No structured view available for this file type"
        }
        """.trimIndent()
    }

    /**
     * Helper function to escape JSON strings
     */
    private fun String.escapeJson(): String {
        return this.replace("\\", "\\\\")
            .replace("\"", "\\\"")
            .replace("\n", "\\n")
            .replace("\r", "\\r")
            .replace("\t", "\\t")
    }

    /**
     * Helper function to resolve relative paths
     */
    private fun Path.resolveRel(pathInProject: String): Path {
        return when (pathInProject) {
            "/" -> this
            else -> resolve(pathInProject.removePrefix("/"))
        }
=======
data class ExecuteActionArgs(val actionId: String)

class ExecuteActionByIdTool : AbstractMcpTool<ExecuteActionArgs>() {
    override val name: String = "execute_action_by_id"
    override val description: String = """
        Executes an action by its ID in JetBrains IDE editor.
        Requires an actionId parameter containing the ID of the action to execute.
        Returns one of two possible responses:
        - "ok" if the action was successfully executed
        - "action not found" if the action with the specified ID was not found
        Note: This tool doesn't wait for the action to complete.
    """.trimIndent()

    override fun handle(project: Project, args: ExecuteActionArgs): Response {
        val actionManager = ActionManager.getInstance()
        val action = actionManager.getAction(args.actionId)

        if (action == null) {
            return Response(error = "action not found")
        }

        ApplicationManager.getApplication().invokeLater({
            val event = AnActionEvent.createFromAnAction(
                action,
                null,
                "",
                DataManager.getInstance().getDataContext()
            )
            action.actionPerformed(event)
        }, ModalityState.nonModal())

        return Response("ok")
    }
}

class GetProgressIndicatorsTool : AbstractMcpTool<NoArgs>() {
    override val name: String = "get_progress_indicators"
    override val description: String = """
        Retrieves the status of all running progress indicators in JetBrains IDE editor.
        Returns a JSON array of objects containing progress information:
        - text: The progress text/description
        - fraction: The progress ratio (0.0 to 1.0)
        - indeterminate: Whether the progress is indeterminate
        Returns an empty array if no progress indicators are running.
    """.trimIndent()

    override fun handle(project: Project, args: NoArgs): Response {
        val runningIndicators = CoreProgressManager.getCurrentIndicators()

        val progressInfos = runningIndicators.map { indicator ->
            val text = indicator.text ?: ""
            val fraction = if (indicator.isIndeterminate) -1.0 else indicator.fraction
            val indeterminate = indicator.isIndeterminate

            """{"text": "${text.replace("\"", "\\\"")}", "fraction": $fraction, "indeterminate": $indeterminate}"""
        }

        return Response(progressInfos.joinToString(",\n", prefix = "[", postfix = "]"))
>>>>>>> 393d0e37
    }
}

@Serializable
<<<<<<< HEAD
data class GetFilePartTextArgs(
    val pathInProject: String,
    val lineFrom: Int,
    val lineTo: Int
)

class GetFilePartTextTool : AbstractMcpTool<GetFilePartTextArgs>() {
    override val name: String = "get_file_part_text"
    override val description: String = """
      Reads a portion of a file's content based on line numbers.
      
      <pathInProject> Path to the file, relative to project root
      <lineFrom> Starting line number (inclusive)
      <lineTo> Ending line number (inclusive)
      
      get_file_part_text = ({pathInProject: string, lineFrom: number, lineTo: number}) => string | { error: string };
  """.trimIndent()

    override fun handle(project: Project, args: GetFilePartTextArgs): Response {
        val projectDir = project.guessProjectDir()?.toNioPathOrNull()
            ?: return Response(error = "can't find project dir")
        val filePath = projectDir.resolveRel(args.pathInProject)
        if (!Files.exists(filePath)) {
            return Response(error = "file not found")
        }
        return runReadAction {
            try {
                val lines = Files.readAllLines(filePath)
                if (args.lineFrom < 1 || args.lineTo < args.lineFrom || args.lineFrom > lines.size) {
                    return@runReadAction Response(error = "invalid line range")
                }
                val endIndex = if (args.lineTo > lines.size) lines.size else args.lineTo
                val extracted = lines.subList(args.lineFrom - 1, endIndex).joinToString("\n")
                Response(extracted)
            } catch (e: Exception) {
                Response(error = "error reading file: ${e.message}")
            }
        }
    }
}

@Serializable
data class ReplaceFilePartTextArgs(
    val pathInProject: String,
    val lineFrom: Int,
    val lineTo: Int,
    val text: String
)

class ReplaceFilePartTextTool : AbstractMcpTool<ReplaceFilePartTextArgs>() {
    override val name: String = "replace_file_part_text"
    override val description: String = """
      Replaces lines in a file between specified line numbers with new text,
      and returns the updated content with 10 lines of context before and after the change.
      
      <pathInProject> Path to the file, relative to project root
      <lineFrom> Starting line number (inclusive) to replace
      <lineTo> Ending line number (inclusive) to replace
      <text> New text to insert (can be multiline)
      
      replace_file_part_text = ({pathInProject: string, lineFrom: number, lineTo: number, text: string}) => string | { error: string };
  """.trimIndent()

    override fun handle(project: Project, args: ReplaceFilePartTextArgs): Response {
        val projectDir = project.guessProjectDir()?.toNioPathOrNull()
            ?: return Response(error = "can't find project dir")
        val filePath = projectDir.resolveRel(args.pathInProject)
        if (!Files.exists(filePath)) {
            return Response(error = "file not found")
        }
        var contextResult: String? = null
        WriteCommandAction.runWriteCommandAction(project) {
            try {
                val originalLines = Files.readAllLines(filePath).toMutableList()
                if (args.lineFrom < 1 || args.lineTo < args.lineFrom || args.lineFrom > originalLines.size) {
                    contextResult = "invalid line range"
                    return@runWriteCommandAction
                }
                val endIndex = if (args.lineTo > originalLines.size) originalLines.size else args.lineTo
                val newLines = args.text.split("\n")
                repeat(endIndex - args.lineFrom + 1) { originalLines.removeAt(args.lineFrom - 1) }
                originalLines.addAll(args.lineFrom - 1, newLines)
                Files.write(filePath, originalLines)
                LocalFileSystem.getInstance().refreshAndFindFileByNioFile(filePath)
                val startContext = (args.lineFrom - 1 - 10).coerceAtLeast(0)
                val endContext = ((args.lineFrom - 1) + newLines.size + 10).coerceAtMost(originalLines.size)
                contextResult = originalLines.subList(startContext, endContext).joinToString("\n")
            } catch (e: Exception) {
                contextResult = "error replacing file part: ${e.message}"
            }
        }
        return if (contextResult == null || contextResult!!.startsWith("error") || contextResult == "invalid line range")
            Response(error = contextResult ?: "unknown error")
        else Response(contextResult!!)
    }
}
=======
data class WaitArgs(val milliseconds: Long = 5000)

class WaitTool : AbstractMcpTool<WaitArgs>() {
    override val name: String = "wait"
    override val description: String = """
        Waits for a specified number of milliseconds (default: 5000ms = 5 seconds).
        Optionally accepts a milliseconds parameter to specify the wait duration.
        Returns "ok" after the wait completes.
        Use this tool when you need to pause before executing the next command.
    """.trimIndent()

    override fun handle(project: Project, args: WaitArgs): Response {
        val waitTime = if (args.milliseconds <= 0) 5000 else args.milliseconds

        try {
            TimeUnit.MILLISECONDS.sleep(waitTime)
        } catch (e: InterruptedException) {
            Thread.currentThread().interrupt()
            return Response(error = "Wait interrupted")
        }

        return Response("ok")
    }
}
>>>>>>> 393d0e37
<|MERGE_RESOLUTION|>--- conflicted
+++ resolved
@@ -1212,7 +1212,42 @@
     }
 }
 
-<<<<<<< HEAD
+class ListAvailableActionsTool : AbstractMcpTool<NoArgs>() {
+    override val name: String = "list_available_actions"
+    override val description: String = """
+        Lists all available actions in JetBrains IDE editor.
+        Returns a JSON array of objects containing action information:
+        - id: The action ID
+        - text: The action presentation text
+        Use this tool to discover available actions for execution with execute_action_by_id.
+    """.trimIndent()
+
+    override fun handle(project: Project, args: NoArgs): Response {
+        val actionManager = ActionManager.getInstance() as ActionManagerEx
+        val dataContext = DataManager.getInstance().getDataContext()
+
+        val availableActions = runReadAction {
+            // Get all action IDs
+            actionManager.getActionIdList("").mapNotNull { actionId ->
+                val action = actionManager.getAction(actionId) ?: return@mapNotNull null
+
+                // Create event and presentation to check if action is enabled
+                val event = AnActionEvent.createFromAnAction(action, null, "", dataContext)
+                val presentation = action.templatePresentation.clone()
+
+                // Update presentation to check if action is available
+                action.update(event)
+
+                // Only include actions that have text and are enabled
+                if (event.presentation.isEnabledAndVisible && !presentation.text.isNullOrBlank()) {
+                    """{"id": "$actionId", "text": "${presentation.text.replace("\"", "\\\"")}"}"""
+                } else {
+                    null
+                }
+            }
+        }
+
+        return Response(availableActions.joinToString(",\n", prefix = "[", postfix = "]"))
 @Serializable
 data class DeleteFileArgs(
     val pathInProject: String,
@@ -1265,6 +1300,64 @@
 }
 
 @Serializable
+data class ExecuteActionArgs(val actionId: String)
+
+class ExecuteActionByIdTool : AbstractMcpTool<ExecuteActionArgs>() {
+    override val name: String = "execute_action_by_id"
+    override val description: String = """
+        Executes an action by its ID in JetBrains IDE editor.
+        Requires an actionId parameter containing the ID of the action to execute.
+        Returns one of two possible responses:
+        - "ok" if the action was successfully executed
+        - "action not found" if the action with the specified ID was not found
+        Note: This tool doesn't wait for the action to complete.
+    """.trimIndent()
+
+    override fun handle(project: Project, args: ExecuteActionArgs): Response {
+        val actionManager = ActionManager.getInstance()
+        val action = actionManager.getAction(args.actionId)
+
+        if (action == null) {
+            return Response(error = "action not found")
+        }
+
+        ApplicationManager.getApplication().invokeLater({
+            val event = AnActionEvent.createFromAnAction(
+                action,
+                null,
+                "",
+                DataManager.getInstance().getDataContext()
+            )
+            action.actionPerformed(event)
+        }, ModalityState.nonModal())
+
+        return Response("ok")
+    }
+}
+
+class GetProgressIndicatorsTool : AbstractMcpTool<NoArgs>() {
+    override val name: String = "get_progress_indicators"
+    override val description: String = """
+        Retrieves the status of all running progress indicators in JetBrains IDE editor.
+        Returns a JSON array of objects containing progress information:
+        - text: The progress text/description
+        - fraction: The progress ratio (0.0 to 1.0)
+        - indeterminate: Whether the progress is indeterminate
+        Returns an empty array if no progress indicators are running.
+    """.trimIndent()
+
+    override fun handle(project: Project, args: NoArgs): Response {
+        val runningIndicators = CoreProgressManager.getCurrentIndicators()
+
+        val progressInfos = runningIndicators.map { indicator ->
+            val text = indicator.text ?: ""
+            val fraction = if (indicator.isIndeterminate) -1.0 else indicator.fraction
+            val indeterminate = indicator.isIndeterminate
+
+            """{"text": "${text.replace("\"", "\\\"")}", "fraction": $fraction, "indeterminate": $indeterminate}"""
+        }
+
+        return Response(progressInfos.joinToString(",\n", prefix = "[", postfix = "]"))
 data class CopyFileArgs(
     val sourcePath: String,
     val targetPath: String,
@@ -1312,49 +1405,10 @@
         } catch (e: Exception) {
             Response(error = "failed to copy: ${e.message}")
         }
-=======
-class ListAvailableActionsTool : AbstractMcpTool<NoArgs>() {
-    override val name: String = "list_available_actions"
-    override val description: String = """
-        Lists all available actions in JetBrains IDE editor.
-        Returns a JSON array of objects containing action information:
-        - id: The action ID
-        - text: The action presentation text
-        Use this tool to discover available actions for execution with execute_action_by_id.
-    """.trimIndent()
-
-    override fun handle(project: Project, args: NoArgs): Response {
-        val actionManager = ActionManager.getInstance() as ActionManagerEx
-        val dataContext = DataManager.getInstance().getDataContext()
-
-        val availableActions = runReadAction {
-            // Get all action IDs
-            actionManager.getActionIdList("").mapNotNull { actionId ->
-                val action = actionManager.getAction(actionId) ?: return@mapNotNull null
-
-                // Create event and presentation to check if action is enabled
-                val event = AnActionEvent.createFromAnAction(action, null, "", dataContext)
-                val presentation = action.templatePresentation.clone()
-
-                // Update presentation to check if action is available
-                action.update(event)
-
-                // Only include actions that have text and are enabled
-                if (event.presentation.isEnabledAndVisible && !presentation.text.isNullOrBlank()) {
-                    """{"id": "$actionId", "text": "${presentation.text.replace("\"", "\\\"")}"}"""
-                } else {
-                    null
-                }
-            }
-        }
-
-        return Response(availableActions.joinToString(",\n", prefix = "[", postfix = "]"))
->>>>>>> 393d0e37
-    }
-}
-
-@Serializable
-<<<<<<< HEAD
+    }
+}
+
+@Serializable
 data class MoveFileArgs(
     val sourcePath: String,
     val targetPath: String
@@ -1401,6 +1455,30 @@
 }
 
 @Serializable
+data class WaitArgs(val milliseconds: Long = 5000)
+
+class WaitTool : AbstractMcpTool<WaitArgs>() {
+    override val name: String = "wait"
+    override val description: String = """
+        Waits for a specified number of milliseconds (default: 5000ms = 5 seconds).
+        Optionally accepts a milliseconds parameter to specify the wait duration.
+        Returns "ok" after the wait completes.
+        Use this tool when you need to pause before executing the next command.
+    """.trimIndent()
+
+    override fun handle(project: Project, args: WaitArgs): Response {
+        val waitTime = if (args.milliseconds <= 0) 5000 else args.milliseconds
+
+        try {
+            TimeUnit.MILLISECONDS.sleep(waitTime)
+        } catch (e: InterruptedException) {
+            Thread.currentThread().interrupt()
+            return Response(error = "Wait interrupted")
+        }
+
+        return Response("ok")
+    }
+}
 data class GetFileStructureArgs(val pathInProject: String)
 
 /**
@@ -1613,71 +1691,10 @@
             "/" -> this
             else -> resolve(pathInProject.removePrefix("/"))
         }
-=======
-data class ExecuteActionArgs(val actionId: String)
-
-class ExecuteActionByIdTool : AbstractMcpTool<ExecuteActionArgs>() {
-    override val name: String = "execute_action_by_id"
-    override val description: String = """
-        Executes an action by its ID in JetBrains IDE editor.
-        Requires an actionId parameter containing the ID of the action to execute.
-        Returns one of two possible responses:
-        - "ok" if the action was successfully executed
-        - "action not found" if the action with the specified ID was not found
-        Note: This tool doesn't wait for the action to complete.
-    """.trimIndent()
-
-    override fun handle(project: Project, args: ExecuteActionArgs): Response {
-        val actionManager = ActionManager.getInstance()
-        val action = actionManager.getAction(args.actionId)
-
-        if (action == null) {
-            return Response(error = "action not found")
-        }
-
-        ApplicationManager.getApplication().invokeLater({
-            val event = AnActionEvent.createFromAnAction(
-                action,
-                null,
-                "",
-                DataManager.getInstance().getDataContext()
-            )
-            action.actionPerformed(event)
-        }, ModalityState.nonModal())
-
-        return Response("ok")
-    }
-}
-
-class GetProgressIndicatorsTool : AbstractMcpTool<NoArgs>() {
-    override val name: String = "get_progress_indicators"
-    override val description: String = """
-        Retrieves the status of all running progress indicators in JetBrains IDE editor.
-        Returns a JSON array of objects containing progress information:
-        - text: The progress text/description
-        - fraction: The progress ratio (0.0 to 1.0)
-        - indeterminate: Whether the progress is indeterminate
-        Returns an empty array if no progress indicators are running.
-    """.trimIndent()
-
-    override fun handle(project: Project, args: NoArgs): Response {
-        val runningIndicators = CoreProgressManager.getCurrentIndicators()
-
-        val progressInfos = runningIndicators.map { indicator ->
-            val text = indicator.text ?: ""
-            val fraction = if (indicator.isIndeterminate) -1.0 else indicator.fraction
-            val indeterminate = indicator.isIndeterminate
-
-            """{"text": "${text.replace("\"", "\\\"")}", "fraction": $fraction, "indeterminate": $indeterminate}"""
-        }
-
-        return Response(progressInfos.joinToString(",\n", prefix = "[", postfix = "]"))
->>>>>>> 393d0e37
-    }
-}
-
-@Serializable
-<<<<<<< HEAD
+    }
+}
+
+@Serializable
 data class GetFilePartTextArgs(
     val pathInProject: String,
     val lineFrom: Int,
@@ -1774,29 +1791,3 @@
         else Response(contextResult!!)
     }
 }
-=======
-data class WaitArgs(val milliseconds: Long = 5000)
-
-class WaitTool : AbstractMcpTool<WaitArgs>() {
-    override val name: String = "wait"
-    override val description: String = """
-        Waits for a specified number of milliseconds (default: 5000ms = 5 seconds).
-        Optionally accepts a milliseconds parameter to specify the wait duration.
-        Returns "ok" after the wait completes.
-        Use this tool when you need to pause before executing the next command.
-    """.trimIndent()
-
-    override fun handle(project: Project, args: WaitArgs): Response {
-        val waitTime = if (args.milliseconds <= 0) 5000 else args.milliseconds
-
-        try {
-            TimeUnit.MILLISECONDS.sleep(waitTime)
-        } catch (e: InterruptedException) {
-            Thread.currentThread().interrupt()
-            return Response(error = "Wait interrupted")
-        }
-
-        return Response("ok")
-    }
-}
->>>>>>> 393d0e37
